--- conflicted
+++ resolved
@@ -127,11 +127,12 @@
 
 void acb_dirichlet_l_euler_product(acb_t res, const acb_t s, const dirichlet_group_t G, const dirichlet_char_t chi, slong prec);
 
-<<<<<<< HEAD
 void acb_dirichlet_l_hurwitz(acb_t res, const acb_t s, const acb_dirichlet_hurwitz_precomp_t precomp,
     const dirichlet_group_t G, const dirichlet_char_t chi, slong prec);
 
 void acb_dirichlet_l(acb_t res, const acb_t s, const dirichlet_group_t G, const dirichlet_char_t chi, slong prec);
+
+void acb_dirichlet_l_vec_hurwitz(acb_ptr res, const acb_t s, const acb_dirichlet_hurwitz_precomp_t precomp, const dirichlet_group_t G, slong prec);
 
 void acb_dirichlet_l_jet(acb_ptr res, const acb_t s, const dirichlet_group_t G, const dirichlet_char_t chi, int deflate, slong len, slong prec);
 
@@ -155,16 +156,11 @@
 void acb_dirichlet_hardy_theta_series(acb_poly_t res, const acb_poly_t s, const dirichlet_group_t G, const dirichlet_char_t chi, slong len, slong prec);
 void _acb_dirichlet_hardy_z_series(acb_ptr res, acb_srcptr s, slong slen, const dirichlet_group_t G, const dirichlet_char_t chi, slong len, slong prec);
 void acb_dirichlet_hardy_z_series(acb_poly_t res, const acb_poly_t s, const dirichlet_group_t G, const dirichlet_char_t chi, slong len, slong prec);
-=======
-void acb_dirichlet_l_hurwitz(acb_t res, const acb_t s, const dirichlet_group_t G, const dirichlet_char_t chi, slong prec);
-void acb_dirichlet_l_vec_hurwitz(acb_ptr res, const acb_t s, const dirichlet_group_t G, slong prec);
-void acb_dirichlet_l(acb_t res, const acb_t s, const dirichlet_group_t G, const dirichlet_char_t chi, slong prec);
 
 /* Discrete Fourier Transform */
 
 void acb_dirichlet_dft_conrey(acb_ptr w, acb_srcptr v, const dirichlet_group_t G, slong prec);
 void acb_dirichlet_dft(acb_ptr w, acb_srcptr v, const dirichlet_group_t G, slong prec);
->>>>>>> fcb8215e
 
 /* utils */
 
